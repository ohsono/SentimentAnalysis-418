--- conflicted
+++ resolved
@@ -157,9 +157,7 @@
   # security-scan:
   #   runs-on: ubuntu-latest
   #   needs: build-and-push
-  #   if: github.event_name != 'pull_request' && github.event.inputs.local_test != 'true'
-    
-<<<<<<< HEAD
+  #   if: github.event_name != 'pull_request' && github.event.inputs.local_test != 'true'    
   #   steps:
   #   - name: Run Trivy vulnerability scanner
   #     uses: aquasecurity/trivy-action@v0.31.0
@@ -167,15 +165,6 @@
   #       image-ref: ${{ env.REGISTRY }}/${{ env.IMAGE_ORG }}/${{ github.event.inputs.image_name || 'sentiment-analysis-service' }}:latest
   #       format: 'sarif'
   #       output: 'trivy-results.sarif'
-=======
-    steps:
-    - name: Run Trivy vulnerability scanner
-      uses: aquasecurity/trivy-action@0.31.0
-      with:
-        image-ref: ${{ env.REGISTRY }}/${{ env.IMAGE_ORG }}/${{ github.event.inputs.image_name || 'sentiment-analysis-service' }}:latest
-        format: 'sarif'
-        output: 'trivy-results.sarif'
->>>>>>> 6c4e0191
         
   #   - name: Upload Trivy scan results to GitHub Security tab
   #     uses: github/codeql-action/upload-sarif@v3.28.0
